package hashmap

import (
	"strconv"
	"testing"
	"unsafe"
)

type Animal struct {
	name string
}

func TestMapCreation(t *testing.T) {
	m := New()
	if m == nil {
		t.Error("map is null.")
	}

	if m.Len() != 0 {
		t.Error("new map should be empty.")
	}
}

func TestOverwrite(t *testing.T) {
	m := New()

	elephant := "elephant"
	monkey := "monkey"

	m.Set(1, unsafe.Pointer(&elephant))
	m.Set(1, unsafe.Pointer(&monkey))

	if m.Len() != 1 {
		t.Error("map should contain exactly one element.")
	}

	tmp, ok := m.Get(1) // Retrieve inserted element.
	if !ok {
		t.Error("ok should be true for item stored within the map.")
	}

	item := (*string)(tmp) // Type assertion.
	if *item != "monkey" {
		t.Error("wrong item returned.")
	}
}

func TestInsert(t *testing.T) {
	m := NewSize(4)
	elephant := "elephant"
	monkey := "monkey"

	m.Set(4, unsafe.Pointer(&elephant))
	m.Set(3, unsafe.Pointer(&elephant))
	m.Set(2, unsafe.Pointer(&monkey))
	m.Set(1, unsafe.Pointer(&monkey))

	if m.Len() != 4 {
		t.Error("map should contain exactly 4 elements.")
	}
}

func TestGet(t *testing.T) {
	m := New()
	elephant := "elephant"

	val, ok := m.Get("animal") // Get a missing element.
	if ok {
		t.Error("ok should be false when item is missing from map.")
	}
	if val != nil {
		t.Error("Missing values should return as nil.")
	}

	m.Set("animal", unsafe.Pointer(&elephant))

	_, ok = m.Get("human") // Get a missing element.
	if ok {
		t.Error("ok should be false when item is missing from map.")
	}

	val, ok = m.Get("animal") // Retrieve inserted element.
	if !ok {
		t.Error("ok should be true for item stored within the map.")
	}

	animal := (*string)(val)
	if *animal != elephant {
		t.Error("item was modified.")
	}
}

func TestResize(t *testing.T) {
	m := NewSize(2)
	itemCount := 50

	for i := 0; i < itemCount; i++ {
		m.Set(uint64(i), unsafe.Pointer(&Animal{strconv.Itoa(i)}))
	}

	if m.Len() != uint64(itemCount) {
		t.Error("Expected element count did not match.")
	}

	if m.Fillrate() < 30 {
		t.Error("Expecting >= 30 percent fillrate.")
	}

	for i := 0; i < itemCount; i++ {
		_, ok := m.Get(uint64(i))
		if !ok {
			t.Error("Getting inserted item failed.")
		}
	}
}

func TestStringer(t *testing.T) {
	m := New()
	elephant := &Animal{"elephant"}
	monkey := &Animal{"monkey"}

	s := m.String()
	if s != "[]" {
		t.Error("empty map as string does not match.")
	}

	m.Set(0, unsafe.Pointer(elephant))
	s = m.String()
	if s != "[9257401834698437112]" {
		t.Error("1 item map as string does not match:", s)
	}

	m.Set(1, unsafe.Pointer(monkey))
	s = m.String()
	if s != "[1754102016959854353,9257401834698437112]" {
		t.Error("2 item map as string does not match:", s)
	}
}

func TestDelete(t *testing.T) {
	m := New()
	m.Del(0)

	elephant := &Animal{"elephant"}
	monkey := &Animal{"monkey"}
	m.Set(1, unsafe.Pointer(elephant))
	m.Set(2, unsafe.Pointer(monkey))
	m.Del(0)
	m.Del(3)
	if m.Len() != 2 {
		t.Error("map should contain exactly two elements.")
	}

	m.Del(1)
	m.Del(1)
	m.Del(2)
	if m.Len() != 0 {
		t.Error("map should be empty.")
	}

	val, ok := m.Get(1) // Get a missing element.
	if ok {
		t.Error("ok should be false when item is missing from map.")
	}
	if val != nil {
		t.Error("Missing values should return as nil.")
	}

	m.Set(1, unsafe.Pointer(elephant))
}

func TestIterator(t *testing.T) {
	m := New()
	itemCount := 16

	for i := itemCount; i > 0; i-- {
		m.Set(uint64(i), unsafe.Pointer(&Animal{strconv.Itoa(i)}))
	}

	counter := 0
	for item := range m.Iter() {
		val := item.Value
		if val == nil {
			t.Error("Expecting an object.")
		}
		counter++
	}

	if counter != itemCount {
		t.Error("Returned item count did not match.")
	}
}

<<<<<<< HEAD
func TestCompareAndSwap(t *testing.T) {
	m := New()
	elephant := &Animal{"elephant"}
	monkey := &Animal{"monkey"}

	m.Set(1<<62, unsafe.Pointer(elephant))
	if m.Len() != 1 {
		t.Error("map should contain exactly one element.")
	}
	if !m.Cas(1<<62, unsafe.Pointer(elephant), unsafe.Pointer(monkey)) {
		t.Error("Cas should success if expectation met")
	}
	if m.Cas(1<<62, unsafe.Pointer(elephant), unsafe.Pointer(monkey)) {
		t.Error("Cas should fail if expectation didn't meet")
	}
	tmp, ok := m.Get(1 << 62)
	if ok == false {
		t.Error("ok should be true for item stored within the map.")
	}
	item := (*Animal)(tmp)
	if item != monkey {
		t.Error("wrong item returned.")
=======
func TestHashedKey(t *testing.T) {
	m := New()
	itemCount := 16
	log := log2(uint64(itemCount))

	for i := 0; i < itemCount; i++ {
		m.SetHashedKey(uint64(i)<<(64-log), unsafe.Pointer(&Animal{strconv.Itoa(i)}))
	}

	if m.Len() != uint64(itemCount) {
		t.Error("Expected element count did not match.")
	}

	for i := 0; i < itemCount; i++ {
		_, ok := m.GetHashedKey(uint64(i) << (64 - log))
		if !ok {
			t.Error("Getting inserted item failed.")
		}
	}

	for i := 0; i < itemCount; i++ {
		m.DelHashedKey(uint64(i) << (64 - log))
	}

	if m.Len() != uint64(0) {
		t.Error("Map is not empty.")
>>>>>>> b8b51e22
	}
}<|MERGE_RESOLUTION|>--- conflicted
+++ resolved
@@ -191,30 +191,6 @@
 	}
 }
 
-<<<<<<< HEAD
-func TestCompareAndSwap(t *testing.T) {
-	m := New()
-	elephant := &Animal{"elephant"}
-	monkey := &Animal{"monkey"}
-
-	m.Set(1<<62, unsafe.Pointer(elephant))
-	if m.Len() != 1 {
-		t.Error("map should contain exactly one element.")
-	}
-	if !m.Cas(1<<62, unsafe.Pointer(elephant), unsafe.Pointer(monkey)) {
-		t.Error("Cas should success if expectation met")
-	}
-	if m.Cas(1<<62, unsafe.Pointer(elephant), unsafe.Pointer(monkey)) {
-		t.Error("Cas should fail if expectation didn't meet")
-	}
-	tmp, ok := m.Get(1 << 62)
-	if ok == false {
-		t.Error("ok should be true for item stored within the map.")
-	}
-	item := (*Animal)(tmp)
-	if item != monkey {
-		t.Error("wrong item returned.")
-=======
 func TestHashedKey(t *testing.T) {
 	m := New()
 	itemCount := 16
@@ -241,6 +217,30 @@
 
 	if m.Len() != uint64(0) {
 		t.Error("Map is not empty.")
->>>>>>> b8b51e22
+	}
+}
+
+func TestCompareAndSwap(t *testing.T) {
+	m := New()
+	elephant := &Animal{"elephant"}
+	monkey := &Animal{"monkey"}
+
+	m.SetHashedKey(1<<62, unsafe.Pointer(elephant))
+	if m.Len() != 1 {
+		t.Error("map should contain exactly one element.")
+	}
+	if !m.Cas(1<<62, unsafe.Pointer(elephant), unsafe.Pointer(monkey)) {
+		t.Error("Cas should success if expectation met")
+	}
+	if m.Cas(1<<62, unsafe.Pointer(elephant), unsafe.Pointer(monkey)) {
+		t.Error("Cas should fail if expectation didn't meet")
+	}
+	tmp, ok := m.GetHashedKey(1 << 62)
+	if !ok {
+		t.Error("ok should be true for item stored within the map.")
+	}
+	item := (*Animal)(tmp)
+	if item != monkey {
+		t.Error("wrong item returned.")
 	}
 }